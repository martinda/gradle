--- conflicted
+++ resolved
@@ -71,19 +71,10 @@
 
     @Override
     protected Class<?> loadClass(String name, boolean resolve) throws ClassNotFoundException {
-<<<<<<< HEAD
-        for (ClassLoader systemClassLoader : SYSTEM_CLASS_LOADERS) {
-            try {
-                return systemClassLoader.loadClass(name);
-            } catch (ClassNotFoundException ignore) {
-                // ignore
-            }
-=======
         try {
             return EXT_CLASS_LOADER.loadClass(name);
         } catch (ClassNotFoundException ignore) {
             // ignore
->>>>>>> ca5029f0
         }
 
         if (!classAllowed(name)) {
