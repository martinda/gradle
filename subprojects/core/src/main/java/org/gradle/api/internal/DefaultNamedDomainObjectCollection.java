--- conflicted
+++ resolved
@@ -788,26 +788,18 @@
             return Cast.uncheckedCast(provider);
         }
 
-<<<<<<< HEAD
-        return Cast.uncheckedCast(getInstantiator().newInstance(ExistingDomainObjectProvider.class, this, name));
-=======
         return null;
     }
 
     protected NamedDomainObjectProvider<? extends T> createExistingProvider(String name, T object) {
-        return Cast.uncheckedCast(getInstantiator().newInstance(ExistingNamedDomainObjectProvider.class, this, object, name));
->>>>>>> d8d073ae
+        return Cast.uncheckedCast(getInstantiator().newInstance(ExistingNamedDomainObjectProvider.class, this, name, getType()));
     }
 
     protected abstract class AbstractNamedDomainObjectProvider<I extends T> extends AbstractProvider<I> implements Named, NamedDomainObjectProvider<I> {
         private final String name;
         private final Class<I> type;
 
-<<<<<<< HEAD
-        protected AbstractDomainObjectProvider(String name, Class<I> type) {
-=======
-        protected AbstractNamedDomainObjectProvider(String name) {
->>>>>>> d8d073ae
+        protected AbstractNamedDomainObjectProvider(String name, Class<I> type) {
             this.name = name;
             this.type = type;
         }
@@ -834,18 +826,9 @@
         }
     }
 
-<<<<<<< HEAD
-    protected class ExistingDomainObjectProvider<I extends T> extends AbstractDomainObjectProvider<I> {
-        public ExistingDomainObjectProvider(String name) {
-            super(name, (Class<I>) DefaultNamedDomainObjectCollection.this.getType());
-=======
     protected class ExistingNamedDomainObjectProvider<I extends T> extends AbstractNamedDomainObjectProvider<I> {
-        private final I object;
-
-        public ExistingNamedDomainObjectProvider(I object, String name) {
-            super(name);
-            this.object = object;
->>>>>>> d8d073ae
+        protected ExistingNamedDomainObjectProvider(String name, Class<I> type) {
+            super(name, type);
         }
 
         public void configure(Action<? super I> action) {
@@ -862,7 +845,7 @@
         }
     }
 
-    public abstract class AbstractDomainObjectCreatingProvider<I extends T> extends AbstractDomainObjectProvider<I> {
+    public abstract class AbstractDomainObjectCreatingProvider<I extends T> extends AbstractNamedDomainObjectProvider<I> {
         private I object;
         private RuntimeException failure;
         private ImmutableActionSet<I> onCreate;
