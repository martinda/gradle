/*
 * Copyright 2017 the original author or authors.
 *
 * Licensed under the Apache License, Version 2.0 (the "License");
 * you may not use this file except in compliance with the License.
 * You may obtain a copy of the License at
 *
 *      http://www.apache.org/licenses/LICENSE-2.0
 *
 * Unless required by applicable law or agreed to in writing, software
 * distributed under the License is distributed on an "AS IS" BASIS,
 * WITHOUT WARRANTIES OR CONDITIONS OF ANY KIND, either express or implied.
 * See the License for the specific language governing permissions and
 * limitations under the License.
 */

package org.gradle.api.internal.artifacts.transform;

import org.gradle.api.artifacts.component.ComponentArtifactIdentifier;
import org.gradle.internal.operations.BuildOperationCategory;
import org.gradle.internal.operations.BuildOperationContext;
import org.gradle.internal.operations.BuildOperationDescriptor;
import org.gradle.internal.operations.RunnableBuildOperation;
import org.slf4j.Logger;
import org.slf4j.LoggerFactory;

import javax.annotation.Nullable;
import java.io.File;
import java.util.List;

class TransformArtifactOperation implements RunnableBuildOperation {
    private static final Logger LOGGER = LoggerFactory.getLogger(TransformArtifactOperation.class);
    private final ComponentArtifactIdentifier artifactId;
    private final File file;
    private final ArtifactTransformer transform;
<<<<<<< HEAD
    private final BuildOperationCategory category;
    private final ArtifactTransformListener transformListener;
    private Throwable failure;
    private List<File> result;

    TransformArtifactOperation(ComponentArtifactIdentifier artifactId, File file, ArtifactTransformer transform, BuildOperationCategory category, ArtifactTransformListener transformListener) {
        this.artifactId = artifactId;
        this.file = file;
        this.transform = transform;
        this.category = category;
        this.transformListener = transformListener;
=======
    private Throwable failure;
    private List<File> result;

    TransformArtifactOperation(ComponentArtifactIdentifier artifactId, File file, ArtifactTransformer transform) {
        this.artifactId = artifactId;
        this.file = file;
        this.transform = transform;
>>>>>>> c9ccb5b2
    }

    @Override
    public void run(@Nullable BuildOperationContext context) {
        transformListener.beforeTransform(transform, artifactId, file);
        try {
            if (LOGGER.isInfoEnabled()) {
                LOGGER.info("Executing transform {} on artifact {}", transform.getDisplayName(), artifactId.getDisplayName());
            }
            result = transform.transform(file);
        } catch (Throwable t) {
            failure = t;
        }
        transformListener.afterTransform(transform, artifactId, file, failure);
    }

    @Override
    public BuildOperationDescriptor.Builder description() {
        String displayName = "Transform " + artifactId.getDisplayName() + " with " + transform.getDisplayName();
        return BuildOperationDescriptor.displayName(displayName)
            .progressDisplayName(displayName)
            .operationType(BuildOperationCategory.UNCATEGORIZED);
    }

    @Nullable
    public Throwable getFailure() {
        return failure;
    }

    @Nullable
    public List<File> getResult() {
        return result;
    }
}<|MERGE_RESOLUTION|>--- conflicted
+++ resolved
@@ -33,27 +33,15 @@
     private final ComponentArtifactIdentifier artifactId;
     private final File file;
     private final ArtifactTransformer transform;
-<<<<<<< HEAD
-    private final BuildOperationCategory category;
     private final ArtifactTransformListener transformListener;
     private Throwable failure;
     private List<File> result;
 
-    TransformArtifactOperation(ComponentArtifactIdentifier artifactId, File file, ArtifactTransformer transform, BuildOperationCategory category, ArtifactTransformListener transformListener) {
+    TransformArtifactOperation(ComponentArtifactIdentifier artifactId, File file, ArtifactTransformer transform, ArtifactTransformListener transformListener) {
         this.artifactId = artifactId;
         this.file = file;
         this.transform = transform;
-        this.category = category;
         this.transformListener = transformListener;
-=======
-    private Throwable failure;
-    private List<File> result;
-
-    TransformArtifactOperation(ComponentArtifactIdentifier artifactId, File file, ArtifactTransformer transform) {
-        this.artifactId = artifactId;
-        this.file = file;
-        this.transform = transform;
->>>>>>> c9ccb5b2
     }
 
     @Override
