--- conflicted
+++ resolved
@@ -93,7 +93,6 @@
 ```
 You can pass the `profile` system property to Gradle using `gradle -Dprofile=custom` to execute the code in the `custom` profile branch.
 
-<<<<<<< HEAD
 [[dependency_substitutions_with]]
 === Substitution.with replaced with Substitution.using
 
@@ -103,7 +102,7 @@
 `substitute(project(':a')).using(project(':b'))`.
 With chaining you can, for example, add a reason for a substitution like this:
 `substitute(project(':a')).using(project(':b')).because("a reason")`.
-=======
+
 === Potential breaking changes
 
 The following classes were moved from `org.gradle.util` to the `org.gradle.util.internal` package:
@@ -128,5 +127,4 @@
 - `EnumWithClassBody`
 - `AlwaysTrue`
 - `ReflectionEqualsMatcher`
-- `DynamicDelegate`
->>>>>>> 29a32c8a
+- `DynamicDelegate`